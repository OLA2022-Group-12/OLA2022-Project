import logging
from aenum import Enum, NoAlias

from typing import Optional, List, Tuple
from collections import namedtuple
from dataclasses import dataclass, asdict
import numpy as np
from numpy.random import default_rng

<<<<<<< HEAD
from ola2022_project.utils import replace_zeros

"""The correct use of this module is to construct the class    y_point = alpha_function(x_point, 0.3, 125) + rng.normal(0, noise)

=======
"""The correct use of this module is to construct the class
>>>>>>> 9d67d220
Environment_data by using the function example_environment which returns an
instance of Environment_data with sample values. The class can also be created
by itself by specifying all attributes.
"""

logger = logging.getLogger(__name__)


# Named tuple containing the fundamental parameters unique to each class
UserClassParameters = namedtuple(
    "UserClassParameters", ["reservation_price", "upper_bound", "max_useful_budget"]
)

# Contains the name and the value of a single user feature (which can be either 0 or 1)
Feature = namedtuple("Feature", ["name", "value"])

# Named tuple containing the outcome of a user interaction
Interaction = namedtuple(
    "Interaction", ["user_features", "user_class", "items_bought", "landed_on", "edges"]
)

# Similar to Interaction but doesn't cointain any reference to a user class
AggregatedInteraction = namedtuple(
    "AggregatedInteraction", ["items_bought", "landed_on"]
)


class Step(Enum):

    _settings_ = NoAlias

    ZERO = ()
    ONE = ("classes_parameters",)
    TWO = ("classes_parameters",)
    THREE = ("graph",)


@dataclass
class EnvironmentData:

    """Dataclass containing environment values. Should be constructed passing
    the rng parameter, which is the only one not defined by default. The other
    parameters are set up correctly by the dataclass constructor, with default
    values as shown below. Setups correctly everything about the environment.
    After constructing this class, it can be passed to the function
    get_day_of_interactions. To construct it with different values they can
    simply be specified when the class is constructed.
    """

    # The total budget to subdivide
    total_budget: int

    # Probability of every class to show up. They must add up to 1
    class_ratios: List[float]

    # Features associated to every class
    class_features: List[List]

    # Price of the 5 products
    product_prices: List[float]

    # List of class parameters for each class and product, implemented as list
    # of lists of UserClassParameters. Each class has distinct parameters for
    # every product
    classes_parameters: List[List[UserClassParameters]]

    # Lambda parameter, which is the probability of osserving the next secondary product
    # according to the project's assignment
    lam: float

    # Max number of items a customer can buy of a certain product. The number of
    # bought items is determined randomly with max_items as upper bound
    max_items: int

    # Products graph's matrix. It's a empty matrix, should be initialized with populate_graphs
    graph: np.ndarray

    # List that constains for every i+1 product the secondary i+1 products that will be shown
    # in the first and second slot
    next_products: List[Tuple[int, int]]


@dataclass
class MaskedEnvironmentData:

    """Dataclass containing environment values which are not masked for the
    current learning step See EnvironmentData for more information on the
    different fields."""

    # The total budget to subdivide
    total_budget: int

    # Price of the 5 products
    product_prices: List[float]

    # Lambda parameter, which is the probability of osserving the next secondary product
    # according to the project's assignment
    lam: float

    # List that constains for every i+1 product the secondary i+1 products that will be shown
    # in the first and second slot
    next_products: List[Tuple[int, int]]

    # Max number of items a customer can buy of a certain product. The number of
    # bought items is determined randomly with max_items as upper bound
    max_items: Optional[int] = None

    # Products graph's matrix. It's a empty matrix, should be initialized with populate_graphs
    graph: Optional[np.ndarray] = None

    # Probability of every class to show up. They must add up to 1
    class_ratios: Optional[List[float]] = None

    # Features associated to every class
    class_features: Optional[List[List]] = None

    # List of class parameters for each class and product, implemented as list
    # of lists of UserClassParameters. Each class has distinct parameters for
    # every product
    classes_parameters: Optional[List[List[UserClassParameters]]] = None


def create_masked_environment(
    step: Step, env: EnvironmentData
) -> MaskedEnvironmentData:
    filtered_data = asdict(env)
    for name in step.value:
        try:
            del filtered_data[name]
        except KeyError:
            logger.debug(
                f"Programming error: Step configured with field not found in environment: '{name}'"
            )

    return MaskedEnvironmentData(**filtered_data)


def example_environment(
    rng=default_rng(),
    total_budget=300,
    class_ratios=[0.3, 0.6, 0.1],
    class_features=[
        [
            [Feature("feature_1", 0), Feature("feature_2", 0)],
            [Feature("feature_1", 0), Feature("feature_2", 1)],
        ],
        [[Feature("feature_1", 1), Feature("feature_2", 0)]],
        [[Feature("feature_1", 1), Feature("feature_2", 1)]],
    ],
    product_prices=[3, 15, 8, 22, 1],
    classes_parameters=[
        [
            UserClassParameters(10, 0.2, 120),
            UserClassParameters(10, 0.15, 120),
            UserClassParameters(8, 0.3, 300),
            UserClassParameters(7, 0.1, 220),
            UserClassParameters(14, 0.25, 170),
        ],
        [
            UserClassParameters(22, 0.95, 190),
            UserClassParameters(20, 0.1, 210),
            UserClassParameters(16, 0.15, 240),
            UserClassParameters(24, 0.2, 80),
            UserClassParameters(20, 0.05, 360),
        ],
        [
            UserClassParameters(33, 0.4, 180),
            UserClassParameters(25, 0.15, 210),
            UserClassParameters(30, 0.15, 240),
            UserClassParameters(31, 0.1, 300),
            UserClassParameters(36, 0.1, 420),
        ],
    ],
    lam=0.5,
    max_items=3,
    graph_fully_connected=True,
    graph_zeros_probability=0.5,
    next_products=[(2, 3), (0, 2), (1, 4), (4, 1), (3, 0)],
):

    """Creates an environment with sample data. Single arguments can be
    specified if desired.

    Arguments:
        rng: numpy generator (such as default_rng)

        total_budget: The total amount of budget to subdivide

        class_ratios: ratios in which every class appears in the population

        product_prices: list containing prices for every i+1 product

        classes_parameters: list containing UserClassParameters for every user class
            we have and every product (including the competitor)

        competitor_budget: budget the competitor spends in advertising

        lam: lambda value representing the chance for a user to look at the
            second product slot after looking at the first slot

        max_items: maximum number of items a user can buy of a certain product

        graph_fully_connected: boolean value asserting if the product graph
            should be generated fully connected

        graph_zeros_probability: float representing the chance to find a missing
            link in a not fully connected graph

        next_products: list of tuples. Every i+1 products can show as secondary
            products the ones in the i-tuple, in the first and second slot
            respectively

    Returns:
        An EnvironmentData instance, containing the sample values
    """

    # Graph is generated accoring to indications
    graph = generate_graph(
        rng, len(product_prices), graph_fully_connected, graph_zeros_probability
    )

    return EnvironmentData(
        total_budget=total_budget,
        class_ratios=class_ratios,
        class_features=class_features,
        product_prices=product_prices,
        classes_parameters=classes_parameters,
        lam=lam,
        max_items=max_items,
        graph=graph,
        next_products=next_products,
    )


def alpha_function(budget, upper_bound, max_useful_budget):

    """Alpha function with the shape of a exponential function. Computes the
    expected value of clicks given a certain budget.

    Arguments:
        budget: integer or float representing the budget

        upper_bound: integer representing the maximum expected number of
            clicks possible

        max_useful_budget: maximum amount of budget after which increasing
            the budget won't lead to a ratio increase

    Returns:
        A float representing the expected value of number of clicks for a
        certain class function
    """

    if max_useful_budget > 2e-16:
        steepness = 4 / max_useful_budget
        return upper_bound * (1 - np.exp(-steepness * budget))

    # In this case max_useful_budget == 0 circa, this means that we 
    # immediately reach the upper bound
    else:
        return upper_bound


def generate_graph(rng, size, fully_connected, zeros_probability):

    """This function generates by default a incidence matrix of a graph

    Arguments:
        rng: instance of a generator (default_rng())

        size: integer corresponding to the number of nodes

        fully_connected: boolean value. If set to true, function will generate a
            fully connected graph, otherwise if set to false the graph won't be
            fully connected, it will miss some connections

        zeros_probability: number between 0 and 1 which represents probability
            to not have a connection between two nodes. Only has effect if
            fully_connected is set to False

    Returns:
        A numpy square matrix (size x size) where every element (i,j) represents
        the weight of the conncetion between node-i and node-j
    """

    # Generates a random fully-connected graph
    graph = rng.random((size, size))

    # Removes some connections if graph is requested to be not fully-connected
    if not fully_connected:
        mask = rng.choice(
            [True, False], (size, size), p=[zeros_probability, 1 - zeros_probability]
        )
        graph[mask] = 0

    # Removes auto-loops from graph
    np.fill_diagonal(graph, 0)

    return graph


def _get_interaction(rng, user_class, primary_product, env_data):

    """Computes a single interaction and returns it.

    This method shouldn't be called on its own, but only via the
    get_day_of_interactions() method

    Arguments:
        rng: instance of a generator (default_rng())

        user_class: integer from 1 to 3 representing user's class

        primary_product: integer from 0 to 5 representing product number.
            Note: product 0 is the competitor's

        env_data: instance of Environment_data

    Returns:
        A named tuple Interaction, where the field user_class is an integer (1,
        2 or 3) representing the user class, and the field items_bought is a
        numpy array of 5 elements, where every element i is an integer
        indicating the quantity bought of the product i+1
    """

    # This array is initialized with zeros and represents the quantity of bought
    # items for every product in a page
    items_bought = np.zeros(5, dtype=np.int8)

    # The user goes to the page of the primary_product
    items_bought, edges = _go_to_page(
        rng, user_class, primary_product, items_bought, [], env_data
    )

    return user_class, items_bought, edges


def get_day_of_interactions(
    rng: np.random.default_rng,
    population,
    budgets,
    env_data: EnvironmentData,
    de_noise=50,
):

    """Main method to be called when interacting with the environment. Outputs
    all the interactions of an entire day. When called generates new alphas from
    the clicks function with budget as input.

    Arguments:
        rng: instance of a generator (default_rng())

        num_customers: total number of customers that will make interactions in
            a day

        budgets: numpy array of 5 integers containing the budget for each
            product. The i-element is the budget for the i+1 product

        env_data: instance of Environment_data

    Returns:
        A list of tuples, with a size corresponding to num_customers. Every
        tuple denotes an interaction. tuple[0] is the user's class, which can be
        1, 2 or 3. tuple[1] is a numpy array of 5 elemets, where every element i
        represents how many of the products i+1 the customer bought
    """

    n_classes = len(env_data.class_ratios)

    # Computing total number of customers for each class based on class_ratios
    customers_per_class = [
        int(np.rint(population * ratio)) for ratio in env_data.class_ratios
    ]

    logger.debug(
        f"Population divided between classes as follows: {customers_per_class}"
    )

    # If the budgets array is 1-dimensional it means that we are optimizing for a
    # single context (no splitting has happened)
    if len(np.shape(budgets)) == 1:
        budget_allocation = np.array(
            [np.array(budgets) / n_classes for _ in range(n_classes)]
        )
        logger.debug("Targeting 1 context in current environment")

    # If the array is 2-dimensional it means that we are optimizing for more than
    # one context
    # TODO implement this
    elif len(np.shape(budgets)) == 2:
        raise RuntimeError(
            "Cannot handle multiple contexts, still has to be implemented"
        )

    else:
        raise RuntimeError(f"Invalid budget shape: {np.shape(budgets)}")

    total_interactions = list()

    # Generate interactions for every class
    for user_class, (class_population, class_parameters, assigned_budget) in enumerate(
        zip(customers_per_class, env_data.classes_parameters, budget_allocation)
    ):

        alpha_ratios = [
            alpha_function(product_budget, params.upper_bound, params.max_useful_budget)
            for params, product_budget in zip(class_parameters, assigned_budget)
        ]

        competitor_ratio = 1 - np.sum(alpha_ratios)

        if competitor_ratio < 0:
            raise RuntimeError("Bad alpha-function parameters, total ratio ecceeds 1")

        alpha_ratios.append(competitor_ratio)

        logger.debug(f"Computed alpha ratios: {alpha_ratios}")

        # Replace ratios that are 0 with machine-espilon (10^-16) to ensure
        # compatibility with the Dirichlet function
        alpha_ratios = replace_zeros(alpha_ratios)

        alpha_ratios_noisy = rng.dirichlet(np.array(alpha_ratios) * de_noise)
        users_landing_on_pages = np.rint(
            np.delete(alpha_ratios_noisy, -1) * class_population
        ).astype(int)

        logger.debug(
            f"Dirichlet output (doesn't include competitor): {alpha_ratios_noisy}"
        )

        # According to product ratios, for every product the computed number of
        # users lands on the correct product and the interaction starts
        for product, n_users in enumerate(users_landing_on_pages):
            for _ in range(n_users):
                user_class, items, edges = _get_interaction(
                    rng, user_class, product, env_data
                )
                feature_idx = rng.integers(len(env_data.class_features[user_class]))
                total_interactions.append(
                    Interaction(
                        env_data.class_features[user_class][feature_idx],
                        user_class,
                        items,
                        product,
                        edges,
                    )
                )

    # Shuffle the list to make data more realistic
    rng.shuffle(total_interactions)
    return total_interactions


def _go_to_page(rng, user_class, primary_product, items_bought, edges, env_data):

    """Shows the user a page of the specified primary products.

    After buying the primary product two secondary products are shown. Clicking
    on them shows the user another page where the clicked product is primary.

    Arguments:
        rng: instance of a generator (default_rng())

        user_class: integer from 1 to 3 representing user's class

        primary_product: integer representing the primary product. It goes from
            0 to 4 instead of 1 to 5 (so product-1 is 0 and so on)

        items_bought: numpy array of integers where every element i represents
            the quantity bought of the product i+1

        env_data: instance of Environment_data

    Returns:
        numpy array of integers where every element i represents
            the quantity bought of the product i+1
    """

    # Checks if the price of the primary product is under the reservation price of the user class
    if (
        env_data.product_prices[primary_product]
        < env_data.classes_parameters[user_class][primary_product].reservation_price
    ):

        # The customer buys a random quantity of the product between 1 and max_tems
        items_bought[primary_product] += rng.integers(
            1, env_data.max_items, endpoint=True
        )

        secondary_products = env_data.next_products[primary_product]

        # If the user watches the first slot and clicks on the product he gets
        # redirected to a new primary product page where the secondary product
        # is the primary product
        if (
            rng.uniform(low=0.0, high=1.0)
            < env_data.graph[primary_product, secondary_products[0]]
            and not items_bought[secondary_products[0]]
        ):
            edges.append((primary_product, secondary_products[0]))
            # Items bought on the opened page are added to the ones bought in
            # the current page
            items_bought, edges = _go_to_page(
                rng, user_class, secondary_products[0], items_bought, edges, env_data
            )

        # Same as before, if the user watches the second slot and clicks on it
        # he gets redirected to a new page where teh clicked product is thge
        # primary_product
        if (
            rng.uniform(low=0.0, high=1.0)
            < env_data.graph[primary_product, secondary_products[1]] * env_data.lam
            and not items_bought[secondary_products[1]]
        ):
            edges.append((primary_product, secondary_products[1]))
            items_bought, edges = _go_to_page(
                rng, user_class, secondary_products[1], items_bought, edges, env_data
            )

    return items_bought, edges


def remove_classes(interactions: List[Interaction]) -> List[AggregatedInteraction]:
    return [AggregatedInteraction(e.items_bought, e.landed_on) for e in interactions]<|MERGE_RESOLUTION|>--- conflicted
+++ resolved
@@ -7,14 +7,7 @@
 import numpy as np
 from numpy.random import default_rng
 
-<<<<<<< HEAD
-from ola2022_project.utils import replace_zeros
-
-"""The correct use of this module is to construct the class    y_point = alpha_function(x_point, 0.3, 125) + rng.normal(0, noise)
-
-=======
 """The correct use of this module is to construct the class
->>>>>>> 9d67d220
 Environment_data by using the function example_environment which returns an
 instance of Environment_data with sample values. The class can also be created
 by itself by specifying all attributes.
