--- conflicted
+++ resolved
@@ -7,8 +7,6 @@
 from dataclasses import dataclass, asdict
 import numpy as np
 from numpy.random import default_rng
-from ola2022_project.utils import compute_alphas
-
 
 """The correct use of this module is to construct the class
 Environment_data by using the function example_environment which returns an
@@ -276,11 +274,7 @@
 
     steepness = 4 / max_useful_budget
 
-<<<<<<< HEAD
     return upper_bound * (1 - np.exp(-steepness * budget))
-=======
-    return np.maximum(0, upper_bound * (1 - np.exp(-steepness * budget)))
->>>>>>> 8f8986bf
 
 
 def generate_graph(rng, size, fully_connected, zeros_probability):
@@ -405,7 +399,6 @@
         budget_allocation = np.array(
             [np.array(budgets) / n_classes for _ in range(n_classes)]
         )
-<<<<<<< HEAD
 
     # If the array is 2-dimensional it means that we are optimizing for more than
     # one context
@@ -432,40 +425,14 @@
         # Replace ratios that are 0 with machine-espilon (10^-16) to ensure
         # compatibility with the Dirichlet function
         # print(alpha_ratios)
-=======
-
-    # If the array is 2-dimensional it means that we are optimizing for more than
-    # one context
-    # TODO fix this, not correct
-    elif len(np.shape(budget_allocation)) == 2:
-        budget_allocation = np.array(budgets)
-
-    else:
-        raise RuntimeError(f"Invalid budget shape: {np.shape(budgets)}")
-
-    total_interactions = list()
-
-    for user_class, class_population, class_parameters, assigned_budget in enumerate(
-        zip(customers_per_class, env_data.classes_parameters, budget_allocation)
-    ):
-        alpha_ratios = compute_alphas(class_parameters, assigned_budget)
-
-        # Replace ratios that are 0 with machine-espilon (10^-16) to ensure
-        # compatibility with the Dirichlet function
->>>>>>> 8f8986bf
         for ratio in range(len(alpha_ratios)):
             if isclose(alpha_ratios[ratio], 0.0, rel_tol=1e-10):
                 alpha_ratios[ratio] = 2e-16
 
-<<<<<<< HEAD
         alpha_ratios_noisy = rng.dirichlet(np.array(alpha_ratios) * de_noise)
         users_landing_on_pages = np.rint(
             np.delete(alpha_ratios_noisy, -1) * class_population
         ).astype(int)
-=======
-        alpha_ratios = rng.dirichlet(alpha_ratios * de_noise)
-        users_landing_on_pages = np.delete(alpha_ratios, -1) * class_population
->>>>>>> 8f8986bf
 
         # According to product ratios, for every product the computed number on
         # users are landed on the right and the interaction starts
