import logging
from ola2022_project.learners.learner import (
    ClairvoyantLearner,
    StupidLearner,
    AlphalessLearner,
    AlphaUnitslessLearner,
    GraphlessLearner,
)
from tqdm.notebook import trange
from ola2022_project.environment.environment import (
    get_day_of_interactions,
    create_masked_environment,
    Step,
    Interaction,
    EnvironmentData,
)
from typing import List
import numpy as np
from numpy.random import Generator
import matplotlib.pyplot as plt


logger = logging.getLogger(__name__)


class Simulation:

    """Class used for instantiating and running an interactive simulation
    that can be customized and edited between different executions.
    The outputs of the simulation are stored in the 'dataset' and 'rewards' attributes.
    """

    def __init__(
        self,
        rng: Generator,
        env: EnvironmentData,
        step: Step = Step.ZERO,
        n_budget_steps: int = 5,
        n_customers_mean: int = 100,
        n_customers_variance: int = 10,
        **learner_params,
    ):

        """Constructor for the Simulation.

        Arguments:
            rng: randomness generator

<<<<<<< HEAD
            env: environment where the simulation is going to be run

            step: step number of the simulation, related to the various steps requested
            by the project specification and corresponding to which properties
            of the environment are masked to the learner and to which learner is going
            to be instantiatiated

            n_budget_steps: number of steps in which the budget must be divided

            n_customers_mean: expected value of the number of new potential
=======
    # Creates a list contaninig only the number of units every customer bought
    # for each product
    units_sold = np.array([i.items_bought for i in interactions])

    # First with np.sum() we compute a single array containing how many units we
    # sold for every product. Then the units are multiplied element-wise by the
    # price of the corresponding product
    reward_per_product = (
        np.sum(units_sold, axis=0) * prices if len(units_sold) > 0 else np.array([])
    )

    # The profit of all the products are summed
    return np.sum(reward_per_product)


def simulation(
    rng: Generator,
    env: EnvironmentData,
    learner_factory,
    population_mean: int = 100,
    population_variance: int = 10,
    n_experiment: int = 1,
    n_days: int = 100,
    n_budget_steps: int = 5,
    step: Step = Step.ZERO,
    mab_algorithm: Mab = Mab.GPTS,
    show_progress_graphs: bool = False,
):

    """Runs the simulation for a certain amount of experiments consisting of a
    certain amount of days

    Arguments:
        env: an instance of the Environment class

        learner_factory: a function which creates a new learner (needed to run
        multiple experiments with "fresh" learners)

        n_customers_mean: expected value of the number of new potential
>>>>>>> e25000df
            customers every day

            n_customers_variance: variance of the daily number of potential customers

            learner_params: various parameters used to created the selected learner
        """

        self.rng = rng
        self.env = env
        self.step = step
        self.n_budget_steps = n_budget_steps
        self.n_customers_mean = n_customers_mean
        self.n_customers_variance = n_customers_variance

        self._masked_env = create_masked_environment(self.env)

        self.reset(True, learner_params)

    @property
    def step(self):
        return self.step

    @step.setter
    def step(self, value: Step):
        self.step = value
        self.learner = self._learner_init()

    @property
    def env(self):
        return self.env

    @env.setter
    def env(self, value: EnvironmentData):
        self.env = value
        self._masked_env = create_masked_environment(self.env)

    def _learner_init(self, **params):

        """Creates a new learner utilizing the current simulation step and the
        given learner creation parameters.

        Arguments:
            params: learner creation parameters

        Returns:
            A new untrained learner depending on the current simulation step
        """

        if self.step == Step.CLAIRVOYANT:
            # Creation of clairovyant learner
            return ClairvoyantLearner(self.n_budget_steps)
        if self.step == Step.ZERO:
            # Creation of stupid learner
            return StupidLearner()
        elif self.step == Step.ONE:
            # Creation of alphaless learner
            return AlphalessLearner(
                self.rng,
                self.n_budget_steps,
                self.masked_env,
                mab_algorithm=params.mab_algorithm,
            )
        elif self.step == Step.TWO:
            # Creation of alphaunitsless learner
            return AlphaUnitslessLearner(
                self.rng,
                self.n_budget_steps,
                self.masked_env,
                mab_algorithm=params.mab_algorithm,
            )
        elif self.step == Step.THREE:
            # Creation of graphless learner
            return GraphlessLearner(self.rng, self.n_budget_masked_env)
        else:
            raise NotImplementedError(f"cannot handle step {self.step} yet")

    def simulate(
        self,
        n_days: int = 100,
        show_progress_graphs: bool = False,
    ):

        """Simulates a given number of days of the simulation while appending all the
        results to the dedicated simulation attributes.

<<<<<<< HEAD
        Arguments:
            n_days: number of days to run the simulation for

            show_progress_graphs: if set to True, will visualize the learner progress graphs
            (if implemented) at each iteration
        """

        for day in trange(n_days, desc="days"):
            # Every day, there is a number of new potential customers drawn
            # from a normal distribution, rounded to the closest integer
            n_new_customers = int(
                np.rint(
                    self.rng.normal(self.n_customers_mean, self.n_customers_variance)
                )
            )

            # The mimnum number of customers is set to 1, so that none of the
            # operations of the environment requiring division computation break
            # and we avoid inconsistent data like a negative number of customers
            if n_new_customers <= 0:
                n_new_customers = 1
=======
        for day in trange(n_days, desc="day"):
            # Every day, there is a number of new potential customers drawn from a
            # normal distribution, rounded to the closest integer
            population = int(np.rint(rng.normal(population_mean, population_variance)))

            # The mimnum number of customers is set to 1, so that none of the
            # operations of the environment requiring division computation break
            # and we avoid not consistent datab like a negative number of customers
            if population <= 0:
                population = 1
>>>>>>> e25000df

            logger.debug(f"Got {population} new customer(s) on day {day}")

            # Ask the learner to estimate the budgets to assign
            budgets = self.learner.predict(self.masked_env)

            # Compute interactions for the entire day
<<<<<<< HEAD
            interactions = get_day_of_interactions(
                self.rng, n_new_customers, budgets, self.env
=======
            interactions = get_day_of_interactions(rng, population, budgets, env)
            logger.debug(f"Interactions: {interactions}")

            rewards = _get_aggregated_reward_from_interactions(
                interactions, env.product_prices
>>>>>>> e25000df
            )
            self.dataset.append(interactions)
            logger.debug(f"Interactions: {interactions}")

            # Compute rewards from interactions
            rewards = self._get_aggregated_reward_from_interactions(interactions)
            self.rewards.append(rewards)
            logger.debug(f"Rewards: {rewards}")

            # Update learner with new observed reward
            self.learner.learn(interactions, rewards, budgets)

            if show_progress_graphs:
                fig = plt.figure()
                self.learner.show_progress(fig)
                plt.show(block=True)

        self.tot_days += n_days

    def simulate_n(
        self,
        n_days: int = 100,
        n_experiments=2,
        show_progress_graphs: bool = False,
    ):
        # TODO: remove and create external wrapper
        pass

    def _get_aggregated_reward_from_interactions(self, interactions: List[Interaction]):

        """Computes the margin made each day, for each of the 3 classes of users.

        Arguments:
            interactions: A list of tuples, with a size corresponding to num_customers. Every
            tuple denotes an interaction. tuple[0] is the user's class, which can be
            1, 2 or 3. tuple[1] is a numpy array of 5 elemets, where every element i
            represents how many of the products i+1 the customer bought

            prices: Price of the 5 products

        Returns:
            An integer representing the total aggregated reward of the entire list of interactions.
        """

        # Creates a list contaninig only the number of units every customer bought
        # for each product
        units_sold = np.array([i.items_bought for i in interactions])

        # First with np.sum() we compute a single array containing how many units we
        # sold for every product. Then the units are multiplied element-wise by the
        # price of the corresponding product
        reward_per_product = (
            np.sum(units_sold, axis=0) * self.env.product_prices
            if len(units_sold) > 0
            else np.array([])
        )

        # The profit of all the products are summed
        return np.sum(reward_per_product)

    def reset(self, reset_learner: bool = False, **learner_params):

        """Resets the dynamic parameters of the simulation to their initial values.

        Arguments:
            reset_learner: if set to True, will also reset the learner by creating a new one
            utilizing the current simulation step as a reference

            learner_params: if the reset_learner flag is set to True, the learner_params will
            be passed to the new learner that will be created
        """

        self.tot_days = 0
        self.dataset = np.array([])
        self.rewards = np.array([])
        if reset_learner:
            self.learner = self._learner_init()<|MERGE_RESOLUTION|>--- conflicted
+++ resolved
@@ -36,8 +36,8 @@
         env: EnvironmentData,
         step: Step = Step.ZERO,
         n_budget_steps: int = 5,
-        n_customers_mean: int = 100,
-        n_customers_variance: int = 10,
+        population_mean: int = 100,
+        population_variance: int = 10,
         **learner_params,
     ):
 
@@ -46,7 +46,6 @@
         Arguments:
             rng: randomness generator
 
-<<<<<<< HEAD
             env: environment where the simulation is going to be run
 
             step: step number of the simulation, related to the various steps requested
@@ -56,51 +55,10 @@
 
             n_budget_steps: number of steps in which the budget must be divided
 
-            n_customers_mean: expected value of the number of new potential
-=======
-    # Creates a list contaninig only the number of units every customer bought
-    # for each product
-    units_sold = np.array([i.items_bought for i in interactions])
-
-    # First with np.sum() we compute a single array containing how many units we
-    # sold for every product. Then the units are multiplied element-wise by the
-    # price of the corresponding product
-    reward_per_product = (
-        np.sum(units_sold, axis=0) * prices if len(units_sold) > 0 else np.array([])
-    )
-
-    # The profit of all the products are summed
-    return np.sum(reward_per_product)
-
-
-def simulation(
-    rng: Generator,
-    env: EnvironmentData,
-    learner_factory,
-    population_mean: int = 100,
-    population_variance: int = 10,
-    n_experiment: int = 1,
-    n_days: int = 100,
-    n_budget_steps: int = 5,
-    step: Step = Step.ZERO,
-    mab_algorithm: Mab = Mab.GPTS,
-    show_progress_graphs: bool = False,
-):
-
-    """Runs the simulation for a certain amount of experiments consisting of a
-    certain amount of days
-
-    Arguments:
-        env: an instance of the Environment class
-
-        learner_factory: a function which creates a new learner (needed to run
-        multiple experiments with "fresh" learners)
-
-        n_customers_mean: expected value of the number of new potential
->>>>>>> e25000df
+            population_mean: expected value of the number of new potential
             customers every day
 
-            n_customers_variance: variance of the daily number of potential customers
+            population_variance: variance of the daily number of potential customers
 
             learner_params: various parameters used to created the selected learner
         """
@@ -109,8 +67,8 @@
         self.env = env
         self.step = step
         self.n_budget_steps = n_budget_steps
-        self.n_customers_mean = n_customers_mean
-        self.n_customers_variance = n_customers_variance
+        self.population_mean = population_mean
+        self.population_variance = population_variance
 
         self._masked_env = create_masked_environment(self.env)
 
@@ -183,7 +141,6 @@
         """Simulates a given number of days of the simulation while appending all the
         results to the dedicated simulation attributes.
 
-<<<<<<< HEAD
         Arguments:
             n_days: number of days to run the simulation for
 
@@ -194,29 +151,17 @@
         for day in trange(n_days, desc="days"):
             # Every day, there is a number of new potential customers drawn
             # from a normal distribution, rounded to the closest integer
-            n_new_customers = int(
+            population = int(
                 np.rint(
-                    self.rng.normal(self.n_customers_mean, self.n_customers_variance)
+                    self.rng.normal(self.population_mean, self.population_variance)
                 )
             )
 
             # The mimnum number of customers is set to 1, so that none of the
             # operations of the environment requiring division computation break
             # and we avoid inconsistent data like a negative number of customers
-            if n_new_customers <= 0:
-                n_new_customers = 1
-=======
-        for day in trange(n_days, desc="day"):
-            # Every day, there is a number of new potential customers drawn from a
-            # normal distribution, rounded to the closest integer
-            population = int(np.rint(rng.normal(population_mean, population_variance)))
-
-            # The mimnum number of customers is set to 1, so that none of the
-            # operations of the environment requiring division computation break
-            # and we avoid not consistent datab like a negative number of customers
             if population <= 0:
                 population = 1
->>>>>>> e25000df
 
             logger.debug(f"Got {population} new customer(s) on day {day}")
 
@@ -224,16 +169,8 @@
             budgets = self.learner.predict(self.masked_env)
 
             # Compute interactions for the entire day
-<<<<<<< HEAD
             interactions = get_day_of_interactions(
-                self.rng, n_new_customers, budgets, self.env
-=======
-            interactions = get_day_of_interactions(rng, population, budgets, env)
-            logger.debug(f"Interactions: {interactions}")
-
-            rewards = _get_aggregated_reward_from_interactions(
-                interactions, env.product_prices
->>>>>>> e25000df
+                self.rng, population, budgets, self.env
             )
             self.dataset.append(interactions)
             logger.debug(f"Interactions: {interactions}")
