from ola2022_project.learners.learner import Learner  # noqa
from ola2022_project.learners.stupid_learner import StupidLearner  # noqa
from ola2022_project.learners.clairvoyant_learner import ClairvoyantLearner  # noqa
from ola2022_project.learners.alphaless_learner import AlphaUnitslessLearner  # noqa
from ola2022_project.learners.alphaless_learner import AlphalessLearner  # noqa
from ola2022_project.learners.graphless_learner import GraphlessLearner  # noqa
<<<<<<< HEAD
from ola2022_project.learners.dynamic_alphaless_learner import (
    SlidingWindowLearner,
)  # noqa
from ola2022_project.learners.dynamic_alphaless_learner import (
    ChangeDetectionLearner,
)  # noqa
=======
from ola2022_project.learners.dynamic_alphaless_learner import (  # noqa
    SlidingWindowLearner,
    ChangeDetectionLearner,
)
>>>>>>> cbc794d2

# from ola2022_project.learners.contextual_learner import ContextualLearner  # noqa<|MERGE_RESOLUTION|>--- conflicted
+++ resolved
@@ -4,18 +4,9 @@
 from ola2022_project.learners.alphaless_learner import AlphaUnitslessLearner  # noqa
 from ola2022_project.learners.alphaless_learner import AlphalessLearner  # noqa
 from ola2022_project.learners.graphless_learner import GraphlessLearner  # noqa
-<<<<<<< HEAD
-from ola2022_project.learners.dynamic_alphaless_learner import (
-    SlidingWindowLearner,
-)  # noqa
-from ola2022_project.learners.dynamic_alphaless_learner import (
-    ChangeDetectionLearner,
-)  # noqa
-=======
 from ola2022_project.learners.dynamic_alphaless_learner import (  # noqa
     SlidingWindowLearner,
     ChangeDetectionLearner,
 )
->>>>>>> cbc794d2
 
 # from ola2022_project.learners.contextual_learner import ContextualLearner  # noqa